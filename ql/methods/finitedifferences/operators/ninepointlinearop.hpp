--- conflicted
+++ resolved
@@ -42,21 +42,9 @@
         NinePointLinearOp(Size d0, Size d1,
                 const ext::shared_ptr<FdmMesher>& mesher);
         NinePointLinearOp(const NinePointLinearOp& m);
-<<<<<<< HEAD
-        NinePointLinearOp(NinePointLinearOp&& m) QL_NOEXCEPT;
-        NinePointLinearOp& operator=(const NinePointLinearOp& m);
-        NinePointLinearOp& operator=(NinePointLinearOp&& m) QL_NOEXCEPT;
-=======
         NinePointLinearOp(NinePointLinearOp&& m) noexcept;
-        #ifdef QL_USE_DISPOSABLE
-        NinePointLinearOp(const Disposable<NinePointLinearOp>& m);
-        #endif
         NinePointLinearOp& operator=(const NinePointLinearOp& m);
         NinePointLinearOp& operator=(NinePointLinearOp&& m) noexcept;
-        #ifdef QL_USE_DISPOSABLE
-        NinePointLinearOp& operator=(const Disposable<NinePointLinearOp>& m);
-        #endif
->>>>>>> dcb8c1b5
 
         Array apply(const Array& r) const override;
         NinePointLinearOp mult(const Array& u) const;
