--- conflicted
+++ resolved
@@ -54,13 +54,8 @@
             // http://www.ecb.europa.eu/press/pr/date/2013/html/pr130610.en.html
             , 41654, 41682, 41710, 41738, 41773, 41801, 41829, 41864, 41892, 41920, 41955, 41983 // 2014
             // http://www.ecb.europa.eu/press/pr/date/2014/html/pr140717_1.en.html
-<<<<<<< HEAD
-            , 42032, 42074, 42116, 42165, 42207, 42256, 42305, 42347 // 2015
-            , 42395, 42445 //2016
-=======
             , 42032, 42074, 42116, 42165, 42207, 42256, 42305, 42347// 2015
             , 42395, 42445, 42487, 42529 //2016
->>>>>>> 15f4c9b5
         };
         if (knownDateSet.empty()) {
             Size n = sizeof(knownDatesArray)/sizeof(BigInteger);
