--- conflicted
+++ resolved
@@ -512,7 +512,7 @@
 
     using namespace asset_swap_test;
 
-    const auto & iborcoupon_settings = IborCoupon::Settings::instance();
+    bool usingAtParCoupons = IborCoupon::Settings::instance().usingAtParCoupons();
 
     CommonVars vars;
 
@@ -561,20 +561,7 @@
     // correct though, only we can not compare it to the bond price
     // directly. The same kind of discrepancy will occur for a multi
     // curve set up, which we do not test here.
-<<<<<<< HEAD
-    Real tolerance2 =
-#ifdef QL_USE_INDEXED_COUPON
-        1.0e-2;
-#else
-        1.0e-13;
-#endif
-=======
-    Real tolerance2;
-    if (!iborcoupon_settings.usingAtParCoupons())
-        tolerance2 = 1.0e-2;
-    else
-        tolerance2 = 1.0e-13;
->>>>>>> 43f60171
+    Real tolerance2 = usingAtParCoupons ? 1.0e-13 : 1.0e-2;
 
     Real error1 = std::fabs(fixedBondAssetSwapPrice1-fixedBondPrice1);
 
@@ -893,7 +880,7 @@
 
     using namespace asset_swap_test;
 
-    const auto & iborcoupon_settings = IborCoupon::Settings::instance();
+    bool usingAtParCoupons = IborCoupon::Settings::instance().usingAtParCoupons();
 
     CommonVars vars;
 
@@ -945,20 +932,7 @@
     Real fixedBondMktAssetSwapSpread1 = fixedBondMktAssetSwap1.fairSpread();
 
     // see comment above
-<<<<<<< HEAD
-    Real tolerance2 =
-#ifdef QL_USE_INDEXED_COUPON
-        1.0e-4;
-#else
-        1.0e-13;
-#endif
-=======
-    Real tolerance2;
-    if (!iborcoupon_settings.usingAtParCoupons())
-        tolerance2 = 1.0e-4;
-    else
-        tolerance2 = 1.0e-13;
->>>>>>> 43f60171
+    Real tolerance2 = usingAtParCoupons ? 1.0e-13 : 1.0e-4;
 
     Real error1 =
         std::fabs(fixedBondMktAssetSwapSpread1-
@@ -1668,7 +1642,7 @@
 
     using namespace asset_swap_test;
 
-    const auto & iborcoupon_settings = IborCoupon::Settings::instance();
+    bool usingAtParCoupons = IborCoupon::Settings::instance().usingAtParCoupons();
 
     CommonVars vars;
 
@@ -1717,20 +1691,7 @@
     Real tolerance = 1.0e-13;
 
     // see comment above
-<<<<<<< HEAD
-    Real tolerance2 =
-#ifdef QL_USE_INDEXED_COUPON
-        1.0e-2;
-#else
-        1.0e-13;
-#endif
-=======
-    Real tolerance2;
-    if (!iborcoupon_settings.usingAtParCoupons())
-        tolerance2 = 1.0e-2;
-    else
-        tolerance2 = 1.0e-13;
->>>>>>> 43f60171
+    Real tolerance2 = usingAtParCoupons? 1.0e-13 : 1.0e-2;
 
     Real error1 = std::fabs(fixedBondAssetSwapPrice1-fixedBondPrice1);
 
@@ -2072,7 +2033,7 @@
 
     using namespace asset_swap_test;
 
-    const auto & iborcoupon_settings = IborCoupon::Settings::instance();
+    bool usingAtParCoupons = IborCoupon::Settings::instance().usingAtParCoupons();
 
     CommonVars vars;
 
@@ -2131,20 +2092,7 @@
     Real fixedBondMktAssetSwapSpread1 = fixedBondMktAssetSwap1.fairSpread();
 
     // see comment above
-<<<<<<< HEAD
-    Real tolerance2 =
-#ifdef QL_USE_INDEXED_COUPON
-        1.0e-4;
-#else
-        1.0e-13;
-#endif
-=======
-    Real tolerance2; 
-    if (!iborcoupon_settings.usingAtParCoupons())
-        tolerance2 = 1.0e-4;
-    else
-        tolerance2 = 1.0e-13;
->>>>>>> 43f60171
+    Real tolerance2 = usingAtParCoupons ? 1.0e-13 : 1.0e-4;
 
     Real error1 =
         std::fabs(fixedBondMktAssetSwapSpread1-
