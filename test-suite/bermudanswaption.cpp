--- conflicted
+++ resolved
@@ -114,7 +114,7 @@
 
     using namespace bermudan_swaption_test;
 
-    const auto & iborcoupon_settings = IborCoupon::Settings::instance();
+    bool usingAtParCoupons = IborCoupon::Settings::instance().usingAtParCoupons();
 
     CommonVars vars;
 
@@ -152,23 +152,13 @@
 
     Real itmValue,    atmValue,    otmValue;
     Real itmValueFdm, atmValueFdm, otmValueFdm;
-<<<<<<< HEAD
-#ifdef QL_USE_INDEXED_COUPON
-    itmValue = 42.2413, atmValue = 12.8789, otmValue = 2.4759;
-    itmValueFdm = 42.2111, atmValueFdm = 12.8879, otmValueFdm = 2.44443;
-#else
-    itmValue = 42.2470, atmValue = 12.8826, otmValue = 2.4769;
-    itmValueFdm = 42.2091, atmValueFdm = 12.8864, otmValueFdm = 2.4437;
-#endif
-=======
-    if (!iborcoupon_settings.usingAtParCoupons()) {
+    if (!usingAtParCoupons) {
         itmValue    = 42.2413,    atmValue = 12.8789,    otmValue = 2.4759;
         itmValueFdm = 42.2111, atmValueFdm = 12.8879, otmValueFdm = 2.44443;
     } else {
         itmValue    = 42.2470,    atmValue = 12.8826,    otmValue = 2.4769;
         itmValueFdm = 42.2091, atmValueFdm = 12.8864, otmValueFdm = 2.4437;
     }
->>>>>>> 43f60171
 
     Real tolerance = 1.0e-4;
 
@@ -218,15 +208,11 @@
     exercise =
         ext::shared_ptr<Exercise>(new BermudanExercise(exerciseDates));
 
-<<<<<<< HEAD
-#ifdef QL_USE_INDEXED_COUPON
-=======
-    if (!iborcoupon_settings.usingAtParCoupons()) {
->>>>>>> 43f60171
+    if (!usingAtParCoupons) {
         itmValue = 42.1917; atmValue = 12.7788; otmValue = 2.4388;
-#else
+    } else {
         itmValue = 42.1974; atmValue = 12.7825; otmValue = 2.4399;
-#endif
+    }
 
     swaption = Swaption(itmSwap, exercise);
     swaption.setPricingEngine(treeEngine);
@@ -255,7 +241,7 @@
 
     using namespace bermudan_swaption_test;
 
-    const auto & iborcoupon_settings = IborCoupon::Settings::instance();
+    bool usingAtParCoupons = IborCoupon::Settings::instance().usingAtParCoupons();
 
     CommonVars vars;
 
@@ -291,20 +277,7 @@
         ext::make_shared<TreeSwaptionEngine>(g2Model, 50));
 
     Real expectedFdm[5], expectedTree[5];
-<<<<<<< HEAD
-#ifdef QL_USE_INDEXED_COUPON
-    Real tmpExpectedFdm[]  = { 103.231, 54.6519, 20.0475, 5.26941, 1.07097 };
-    Real tmpExpectedTree[] = { 103.253, 54.6685, 20.1399, 5.40517, 1.10642 };
-    std::copy(tmpExpectedFdm,  tmpExpectedFdm + 5,  expectedFdm);
-    std::copy(tmpExpectedTree, tmpExpectedTree + 5, expectedTree);
-#else
-    Real tmpExpectedFdm[]  = { 103.227, 54.6502, 20.0469, 5.26924, 1.07093 };
-    Real tmpExpectedTree[] = { 103.256, 54.6726, 20.1429, 5.4064 , 1.10677 };
-    std::copy(tmpExpectedFdm,  tmpExpectedFdm + 5,  expectedFdm);
-    std::copy(tmpExpectedTree, tmpExpectedTree + 5, expectedTree);
-#endif
-=======
-    if (!iborcoupon_settings.usingAtParCoupons()) {
+    if (!usingAtParCoupons) {
         Real tmpExpectedFdm[]  = { 103.231, 54.6519, 20.0475, 5.26941, 1.07097 };
         Real tmpExpectedTree[] = { 103.253, 54.6685, 20.1399, 5.40517, 1.10642 };
         std::copy(tmpExpectedFdm,  tmpExpectedFdm + 5,  expectedFdm);
@@ -315,7 +288,6 @@
         std::copy(tmpExpectedFdm,  tmpExpectedFdm + 5,  expectedFdm);
         std::copy(tmpExpectedTree, tmpExpectedTree + 5, expectedTree);
     }
->>>>>>> 43f60171
 
     const Real tol = 0.005;
     for (Size i=0; i < swaptions.size(); ++i) {
