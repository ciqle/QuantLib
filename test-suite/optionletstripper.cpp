--- conflicted
+++ resolved
@@ -789,7 +789,7 @@
 
     using namespace optionlet_stripper_test;
 
-    const auto & iborcoupon_settings = IborCoupon::Settings::instance();
+    bool usingAtParCoupons  = IborCoupon::Settings::instance().usingAtParCoupons();
 
     CommonVars vars;
     Settings::instance().evaluationDate() = Date(28, October, 2013);
@@ -805,20 +805,7 @@
         new OptionletStripper1(vars.capFloorVolSurface, iborIndex,
                                Null< Rate >(), vars.accuracy));
 
-<<<<<<< HEAD
-    Real expected =
-#ifdef QL_USE_INDEXED_COUPON
-        0.02981258;
-#else
-        0.02981223;
-#endif
-=======
-    Real expected;
-    if (!iborcoupon_settings.usingAtParCoupons())
-        expected = 0.02981258;
-    else
-        expected = 0.02981223;
->>>>>>> 43f60171
+    Real expected = usingAtParCoupons ? 0.02981223 : 0.02981258;
 
     Real error = std::fabs(optionletStripper1->switchStrike() - expected);
     if (error > vars.tolerance)
@@ -832,15 +819,7 @@
     yieldTermStructure.linkTo(ext::make_shared< FlatForward >(
         0, vars.calendar, 0.05, vars.dayCounter));
 
-<<<<<<< HEAD
-#ifdef QL_USE_INDEXED_COUPON
-=======
-    if (!iborcoupon_settings.usingAtParCoupons())
->>>>>>> 43f60171
-        expected = 0.0499381;
-#else
-        expected = 0.0499371;
-#endif
+    expected = usingAtParCoupons ? 0.0499371 : 0.0499381;
 
     error = std::fabs(optionletStripper1->switchStrike() - expected);
     if (error > vars.tolerance)
