/* -*- mode: c++; tab-width: 4; indent-tabs-mode: nil; c-basic-offset: 4 -*- */

/*
 Copyright (C) 2005, 2006, 2008, 2009, 2017 StatPro Italia srl

 This file is part of QuantLib, a free-software/open-source library
 for financial quantitative analysts and developers - http://quantlib.org/

 QuantLib is free software: you can redistribute it and/or modify it
 under the terms of the QuantLib license.  You should have received a
 copy of the license along with this program; if not, please email
 <quantlib-dev@lists.sf.net>. The license is also available online at
 <http://quantlib.org/license.shtml>.

 This program is distributed in the hope that it will be useful, but WITHOUT
 ANY WARRANTY; without even the implied warranty of MERCHANTABILITY or FITNESS
 FOR A PARTICULAR PURPOSE.  See the license for more details.
*/

#ifndef quantlib_test_piecewise_yield_curve_hpp
#define quantlib_test_piecewise_yield_curve_hpp

#include <boost/test/unit_test.hpp>

/* remember to document new and/or updated tests in the Doxygen
   comment block of the corresponding class */

class PiecewiseYieldCurveTest {
  public:
    static void testLogCubicDiscountConsistency();
    static void testLogLinearDiscountConsistency();
    static void testLinearDiscountConsistency();

    static void testLinearZeroConsistency();
    static void testSplineZeroConsistency();

    static void testLinearForwardConsistency();
    static void testFlatForwardConsistency();
    static void testSplineForwardConsistency();

    static void testConvexMonotoneForwardConsistency();
    static void testLocalBootstrapConsistency();

<<<<<<< HEAD
    static void testParFraRegression();
=======
    static void testDefaultInstantiation();
>>>>>>> b7f3dc2f

    static void testObservability();
    static void testLiborFixing();

    static void testJpyLibor();

    static void testSwapRateHelperLastRelevantDate();
    static void testSwapRateHelperSpotDate();

    static void testBadPreviousCurve();

    static void testConstructionWithExplicitBootstrap();
    static void testLargeRates();

    static void testGlobalBootstrap();

    static void testIterativeBootstrapRetries();

    static boost::unit_test_framework::test_suite* suite();
};


#endif<|MERGE_RESOLUTION|>--- conflicted
+++ resolved
@@ -41,11 +41,9 @@
     static void testConvexMonotoneForwardConsistency();
     static void testLocalBootstrapConsistency();
 
-<<<<<<< HEAD
     static void testParFraRegression();
-=======
+
     static void testDefaultInstantiation();
->>>>>>> b7f3dc2f
 
     static void testObservability();
     static void testLiborFixing();
